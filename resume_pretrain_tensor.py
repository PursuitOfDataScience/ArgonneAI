--- conflicted
+++ resolved
@@ -219,7 +219,6 @@
         except ValueError:
             dst_rank = dst
 
-<<<<<<< HEAD
     # ``gather`` with NCCL requires CUDA tensors, so emulate gather_object by
     # serializing locally and broadcasting one rank at a time. This keeps all
     # buffers on CPU while avoiding NCCL's GPU allocations for coalesced
@@ -250,40 +249,6 @@
         if gather_list is not None:
             if src_rank < len(gather_list):
                 gather_list[src_rank] = received
-=======
-    serialized = pickle.dumps(obj)
-    storage = torch.ByteStorage.from_buffer(serialized)
-    tensor = torch.ByteTensor(storage).clone().to(cpu_device)
-    length_tensor = torch.tensor([tensor.numel()], dtype=torch.int64, device=cpu_device)
-
-    if rank_in_group == dst_rank:
-        length_list = [
-            torch.zeros(1, dtype=torch.int64, device=cpu_device) for _ in range(world_size)
-        ]
-    else:
-        length_list = None
-
-    dist.gather(length_tensor, gather_list=length_list, dst=dst_rank, group=group)
-
-    if rank_in_group == dst_rank:
-        recv_tensors = [
-            torch.empty(int(length_list[i].item()), dtype=torch.uint8, device=cpu_device)
-            for i in range(world_size)
-        ]
-    else:
-        recv_tensors = None
-
-    dist.gather(tensor, gather_list=recv_tensors, dst=dst_rank, group=group)
-
-    if rank_in_group == dst_rank and recv_tensors is not None:
-        gathered_objects: List[object] = []
-        for recv_tensor in recv_tensors:
-            gathered_objects.append(pickle.loads(memoryview(recv_tensor.numpy())))
-
-        if gather_list is not None:
-            for idx, gathered in enumerate(gathered_objects):
-                gather_list[idx] = gathered
->>>>>>> 62a9ca33
 
 
 def _deduplicate_kv_tensor(
