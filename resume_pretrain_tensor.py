--- conflicted
+++ resolved
@@ -536,21 +536,10 @@
                 print("✓ Loaded tensor-parallel shard weights with strict=False")
 
     broadcast_parameters(
-<<<<<<< HEAD
-        model.parameters(),
-        group=dist_ctx.data_parallel_group,
-        src=dist_ctx.data_parallel_root_rank,
-    )
-    broadcast_parameters(
-        model.base_model.buffers(),
-        group=dist_ctx.data_parallel_group,
-        src=dist_ctx.data_parallel_root_rank,
-=======
         model.parameters(), group=dist_ctx.data_parallel_group, src=0
     )
     broadcast_parameters(
         model.base_model.buffers(), group=dist_ctx.data_parallel_group, src=0
->>>>>>> fe5b763f
     )
 
     # Enable gradient checkpointing if requested
