import math
from bisect import bisect_left
from typing import List, Optional, Tuple

import torch
import torch.nn as nn
import torch.nn.functional as F
from transformers import (
    AutoConfig,
    AutoModel,
    AutoModelForCausalLM,
    PreTrainedModel,
    PretrainedConfig,
)
from transformers.modeling_outputs import CausalLMOutput


class ArgonneConfig(PretrainedConfig):
    """Configuration for the Argonne v2 family of models."""

    model_type = "argonne2"

    def __init__(
        self,
        vocab_size: int = 32000,
        hidden_size: int = 4096,
        num_hidden_layers: int = 48,
        num_attention_heads: int = 32,
        num_key_value_heads: Optional[int] = None,
        intermediate_size: Optional[int] = None,
        max_position_embeddings: int = 4096,
        attention_dropout: float = 0.0,
        hidden_dropout: float = 0.0,
        rms_norm_eps: float = 1e-6,
        rope_theta: float = 10000.0,
        sliding_window: Optional[int] = None,
        use_flash_attention: bool = True,
        use_gradient_checkpointing: bool = False,
        tie_word_embeddings: bool = True,
        attention_bias: bool = False,
        mlp_bias: bool = False,
        pad_token_id: Optional[int] = None,
        bos_token_id: Optional[int] = None,
        eos_token_id: Optional[int] = None,
        **kwargs,
    ) -> None:
        pad_token_id = pad_token_id if pad_token_id is not None else kwargs.pop("pad_token_id", None)
        bos_token_id = bos_token_id if bos_token_id is not None else kwargs.pop("bos_token_id", None)
        eos_token_id = eos_token_id if eos_token_id is not None else kwargs.pop("eos_token_id", None)

        super().__init__(
            pad_token_id=pad_token_id,
            bos_token_id=bos_token_id,
            eos_token_id=eos_token_id,
            **kwargs,
        )
        # Backwards compatibility with Argonne 1.x naming.
        if "n_layer" in kwargs:
            num_hidden_layers = kwargs["n_layer"]
        if "n_head" in kwargs:
            num_attention_heads = kwargs["n_head"]
        if "n_embd" in kwargs:
            hidden_size = kwargs["n_embd"]
        if "block_size" in kwargs:
            max_position_embeddings = kwargs["block_size"]

        self.vocab_size = vocab_size
        self.hidden_size = hidden_size
        self.num_hidden_layers = num_hidden_layers
        self.num_attention_heads = num_attention_heads
        self.num_key_value_heads = (
            num_key_value_heads if num_key_value_heads is not None else num_attention_heads // 2
        )
        if self.num_key_value_heads < 1:
            self.num_key_value_heads = 1
        if num_attention_heads % self.num_key_value_heads != 0:
            raise ValueError("num_attention_heads must be divisible by num_key_value_heads")

        if intermediate_size is None:
            width = int(8 * hidden_size / 3)
            self.intermediate_size = ((width + 255) // 256) * 256
        else:
            self.intermediate_size = intermediate_size

        self.max_position_embeddings = max_position_embeddings
        self.attention_dropout = attention_dropout
        self.hidden_dropout = hidden_dropout
        self.rms_norm_eps = rms_norm_eps
        self.rope_theta = rope_theta
        self.sliding_window = sliding_window
        self.use_flash_attention = use_flash_attention
        self.use_gradient_checkpointing = use_gradient_checkpointing
        self.tie_word_embeddings = tie_word_embeddings
        self.attention_bias = attention_bias
        self.mlp_bias = mlp_bias

        if self.pad_token_id is None and self.eos_token_id is not None:
            self.pad_token_id = self.eos_token_id

        # Backwards compatibility aliases
        self.n_embd = self.hidden_size
        self.n_layer = self.num_hidden_layers
        self.n_head = self.num_attention_heads
        self.block_size = self.max_position_embeddings


class RMSNorm(nn.Module):
    def __init__(self, hidden_size: int, eps: float = 1e-6) -> None:
        super().__init__()
        self.eps = eps
        self.weight = nn.Parameter(torch.ones(hidden_size))

    def forward(self, x: torch.Tensor) -> torch.Tensor:
        orig_dtype = x.dtype
        x = x.to(torch.float32)
        variance = x.pow(2).mean(-1, keepdim=True)
        x = x * torch.rsqrt(variance + self.eps)
        return (self.weight * x.to(orig_dtype))


class RotaryEmbedding(nn.Module):
    def __init__(
        self,
        dim: int,
        max_position_embeddings: int = 2048,
        base: float = 10000.0,
        device: Optional[torch.device] = None,
    ) -> None:
        super().__init__()
        self.dim = dim
        self.max_position_embeddings = max_position_embeddings
        self.base = base

        inv_freq = 1.0 / (
            self.base
            ** (torch.arange(0, dim, 2, dtype=torch.float32, device=device) / dim)
        )
        self.register_buffer("inv_freq", inv_freq, persistent=False)
        self._set_cos_sin_cache(max_position_embeddings, device or inv_freq.device, torch.get_default_dtype())

    def _set_cos_sin_cache(self, seq_len: int, device: torch.device, dtype: torch.dtype) -> None:
        self.max_seq_len_cached = seq_len
        t = torch.arange(seq_len, device=device, dtype=self.inv_freq.dtype)
        freqs = torch.outer(t, self.inv_freq)
        emb = torch.cat((freqs, freqs), dim=-1)
        self.register_buffer("cos_cached", emb.cos().to(dtype), persistent=False)
        self.register_buffer("sin_cached", emb.sin().to(dtype), persistent=False)

    def forward(self, x: torch.Tensor, seq_len: int) -> Tuple[torch.Tensor, torch.Tensor]:
        if seq_len > self.max_seq_len_cached:
            self._set_cos_sin_cache(seq_len, x.device, x.dtype)
        return (
            self.cos_cached[:seq_len].to(dtype=x.dtype, device=x.device),
            self.sin_cached[:seq_len].to(dtype=x.dtype, device=x.device),
        )


def rotate_half(x: torch.Tensor) -> torch.Tensor:
    x1 = x[..., : x.shape[-1] // 2]
    x2 = x[..., x.shape[-1] // 2 :]
    return torch.cat((-x2, x1), dim=-1)


def apply_rotary_pos_emb(
    q: torch.Tensor,
    k: torch.Tensor,
    cos: torch.Tensor,
    sin: torch.Tensor,
    position_ids: Optional[torch.Tensor] = None,
) -> Tuple[torch.Tensor, torch.Tensor]:
    if position_ids is None:
        cos = cos.unsqueeze(0).unsqueeze(0)
        sin = sin.unsqueeze(0).unsqueeze(0)
    else:
        cos = cos[position_ids].unsqueeze(1)
        sin = sin[position_ids].unsqueeze(1)

    return (
        (q * cos) + (rotate_half(q) * sin),
        (k * cos) + (rotate_half(k) * sin),
    )


class GroupedQueryAttention(nn.Module):
    def __init__(self, config: ArgonneConfig) -> None:
        super().__init__()
        self.hidden_size = config.hidden_size
        self.num_heads = config.num_attention_heads
        self.num_kv_heads = config.num_key_value_heads
        self.head_dim = self.hidden_size // self.num_heads
        self.num_key_value_groups = self.num_heads // self.num_kv_heads

        self.q_proj = nn.Linear(
            self.hidden_size,
            self.num_heads * self.head_dim,
            bias=config.attention_bias,
        )
        self.k_proj = nn.Linear(
            self.hidden_size,
            self.num_kv_heads * self.head_dim,
            bias=config.attention_bias,
        )
        self.v_proj = nn.Linear(
            self.hidden_size,
            self.num_kv_heads * self.head_dim,
            bias=config.attention_bias,
        )
        self.o_proj = nn.Linear(
            self.num_heads * self.head_dim,
            self.hidden_size,
            bias=config.attention_bias,
        )
        self.o_proj._is_residual = True

        self.attention_dropout = config.attention_dropout
        self.use_flash_attention = config.use_flash_attention

    def _repeat_kv(self, x: torch.Tensor) -> torch.Tensor:
        if self.num_key_value_groups == 1:
            return x
        bsz, num_kv, seqlen, head_dim = x.shape
        x = x[:, :, None, :, :].expand(bsz, num_kv, self.num_key_value_groups, seqlen, head_dim)
        return x.reshape(bsz, num_kv * self.num_key_value_groups, seqlen, head_dim)

    def forward(
        self,
        hidden_states: torch.Tensor,
        position_embeddings: Tuple[torch.Tensor, torch.Tensor],
        attention_mask: Optional[torch.Tensor] = None,
    ) -> torch.Tensor:
        bsz, seqlen, _ = hidden_states.shape

        query = self.q_proj(hidden_states)
        key = self.k_proj(hidden_states)
        value = self.v_proj(hidden_states)

        query = query.view(bsz, seqlen, self.num_heads, self.head_dim).transpose(1, 2)
        key = key.view(bsz, seqlen, self.num_kv_heads, self.head_dim).transpose(1, 2)
        value = value.view(bsz, seqlen, self.num_kv_heads, self.head_dim).transpose(1, 2)

        cos, sin = position_embeddings
        query, key = apply_rotary_pos_emb(query, key, cos, sin)

        key = self._repeat_kv(key)
        value = self._repeat_kv(value)

        if hasattr(F, "scaled_dot_product_attention") and self.use_flash_attention:
            attn_output = F.scaled_dot_product_attention(
                query,
                key,
                value,
                attn_mask=attention_mask,
                dropout_p=self.attention_dropout if self.training else 0.0,
                is_causal=attention_mask is None,
            )
        else:
            scores = torch.matmul(query, key.transpose(2, 3)) / math.sqrt(self.head_dim)
            if attention_mask is None:
                causal_mask = torch.triu(
                    torch.ones(seqlen, seqlen, dtype=torch.bool, device=hidden_states.device),
                    diagonal=1,
                )
                scores = scores.masked_fill(causal_mask, float("-inf"))
            else:
                scores = scores + attention_mask
            attn_weights = torch.softmax(scores, dim=-1, dtype=torch.float32).to(query.dtype)
            attn_weights = F.dropout(attn_weights, p=self.attention_dropout, training=self.training)
            attn_output = torch.matmul(attn_weights, value)

        attn_output = attn_output.transpose(1, 2).contiguous().view(bsz, seqlen, self.hidden_size)
        return self.o_proj(attn_output)


class SwiGLUMLP(nn.Module):
    def __init__(self, config: ArgonneConfig) -> None:
        super().__init__()
        self.gate_proj = nn.Linear(
            config.hidden_size,
            config.intermediate_size,
            bias=config.mlp_bias,
        )
        self.up_proj = nn.Linear(
            config.hidden_size,
            config.intermediate_size,
            bias=config.mlp_bias,
        )
        self.down_proj = nn.Linear(
            config.intermediate_size,
            config.hidden_size,
            bias=config.mlp_bias,
        )
        self.down_proj._is_residual = True
        self.dropout = nn.Dropout(config.hidden_dropout)

    def forward(self, x: torch.Tensor) -> torch.Tensor:
        return self.dropout(self.down_proj(F.silu(self.gate_proj(x)) * self.up_proj(x)))


class Block(nn.Module):
    """Transformer block with GQA attention and SwiGLU feed-forward."""

    def __init__(self, config: ArgonneConfig, layer_idx: int = 0) -> None:
        super().__init__()
        self.layer_idx = layer_idx
        self.attn = GroupedQueryAttention(config)
        self.input_norm = RMSNorm(config.hidden_size, eps=config.rms_norm_eps)
        self.post_norm = RMSNorm(config.hidden_size, eps=config.rms_norm_eps)
        self.mlp = SwiGLUMLP(config)

    def forward(
        self,
        hidden_states: torch.Tensor,
        position_embeddings: Tuple[torch.Tensor, torch.Tensor],
        attention_mask: Optional[torch.Tensor] = None,
    ) -> torch.Tensor:
        residual = hidden_states
        hidden_states = self.input_norm(hidden_states)
        hidden_states = self.attn(hidden_states, position_embeddings, attention_mask)
        hidden_states = residual + hidden_states

        residual = hidden_states
        hidden_states = self.post_norm(hidden_states)
        hidden_states = self.mlp(hidden_states)
        hidden_states = residual + hidden_states

        return hidden_states


class ArgonneModel(PreTrainedModel):
    config_class = ArgonneConfig
    _no_split_modules = ["Block"]

    def __init__(self, config: ArgonneConfig) -> None:
        super().__init__(config)
        self.config = config

        self.embed_tokens = nn.Embedding(config.vocab_size, config.hidden_size)
        self.blocks = nn.ModuleList([Block(config, idx) for idx in range(config.num_hidden_layers)])
        self.norm = RMSNorm(config.hidden_size, eps=config.rms_norm_eps)
        self.rotary_emb = RotaryEmbedding(
            config.hidden_size // config.num_attention_heads,
            max_position_embeddings=config.max_position_embeddings,
            base=config.rope_theta,
        )
        self.lm_head = nn.Linear(config.hidden_size, config.vocab_size, bias=False)

        if config.tie_word_embeddings:
            self.lm_head.weight = self.embed_tokens.weight

        self.gradient_checkpointing = config.use_gradient_checkpointing
        self.pipeline_partitions: Optional[List[Tuple[int, int, torch.device]]] = None
        self.devices: List[torch.device] = []
        self.output_device: torch.device = self.embed_tokens.weight.device
        self.post_init()

    def get_input_embeddings(self) -> nn.Embedding:
        return self.embed_tokens

    def set_input_embeddings(self, new_embeddings: nn.Embedding) -> None:
        self.embed_tokens = new_embeddings
        self.config.vocab_size = new_embeddings.num_embeddings
        if self.config.tie_word_embeddings:
            self.lm_head.weight = self.embed_tokens.weight

    def get_output_embeddings(self) -> nn.Module:
        return self.lm_head

    def set_output_embeddings(self, new_embeddings: nn.Module) -> None:
        self.lm_head = new_embeddings
        if isinstance(new_embeddings, nn.Linear):
            self.config.vocab_size = new_embeddings.out_features

    def tie_weights(self) -> None:
        if self.config.tie_word_embeddings:
            self.lm_head.weight = self.embed_tokens.weight

    def _init_weights(self, module: nn.Module) -> None:
        if isinstance(module, nn.Linear):
            std = self.config.hidden_size ** -0.5
            if hasattr(module, "_is_residual"):
                std = (2 * self.config.num_hidden_layers) ** -0.5
            nn.init.normal_(module.weight, mean=0.0, std=std)
            if module.bias is not None:
                nn.init.zeros_(module.bias)
        elif isinstance(module, nn.Embedding):
            nn.init.normal_(module.weight, mean=0.0, std=self.config.hidden_size ** -0.5)

    def set_gradient_checkpointing(self, enabled: bool = True) -> None:
        self.gradient_checkpointing = enabled

    def gradient_checkpointing_enable(self, gradient_checkpointing_kwargs=None) -> None:
        self.set_gradient_checkpointing(True)

    def gradient_checkpointing_disable(self) -> None:
        self.set_gradient_checkpointing(False)

    def distribute_model(self, device_ids: Optional[List[str]] = None) -> None:
        if device_ids is None:
            num_gpus = torch.cuda.device_count()
            if num_gpus < 1:
                raise ValueError("No CUDA devices available for distribution.")
            device_ids = [f"cuda:{i}" for i in range(num_gpus)]

        if not device_ids:
            raise ValueError("device_ids must contain at least one device identifier.")

        self.devices = [torch.device(d) for d in device_ids]
        num_blocks = len(self.blocks)

        if num_blocks == 0:
            raise ValueError("The model has no transformer blocks to distribute.")

        block_param_bytes: List[int] = []
        for block in self.blocks:
            size_bytes = 0
            for param in block.parameters():
                size_bytes += param.numel() * param.element_size()
            block_param_bytes.append(size_bytes)

        block_cumsum: List[int] = [0]
        for size in block_param_bytes:
            block_cumsum.append(block_cumsum[-1] + size)

        norm_bytes = sum(p.numel() * p.element_size() for p in self.norm.parameters())
        head_dtype_size = self.embed_tokens.weight.element_size()
        head_bytes = self.config.hidden_size * self.config.vocab_size * head_dtype_size
        if self.config.tie_word_embeddings and len(self.devices) == 1:
            head_bytes = 0

        total_bytes = block_cumsum[-1] + norm_bytes + head_bytes
        per_device_target = total_bytes / len(self.devices)

        per_device_counts: List[int] = [0] * len(self.devices)
        prev_cut = 0
        for idx, _ in enumerate(self.devices):
            remaining_devices = len(self.devices) - idx
            remaining_blocks = num_blocks - prev_cut
            if remaining_blocks <= 0:
                per_device_counts[idx] = 0
                continue
            if remaining_devices == 1:
                cut = num_blocks
            else:
                reserve = max(0, min(remaining_devices - 1, remaining_blocks - 1))
                max_cut = prev_cut + (remaining_blocks - reserve)
                lo = prev_cut + 1
                hi = max_cut + 1
                target_total = per_device_target * (idx + 1)
                cut = bisect_left(block_cumsum, target_total, lo=lo, hi=hi)
                if cut < lo:
                    cut = lo
                if cut > max_cut:
                    cut = max_cut
            per_device_counts[idx] = cut - prev_cut
            prev_cut = cut
<<<<<<< HEAD

        device_block_bytes: List[int] = []
        cursor = 0
        for block_count in per_device_counts:
            if block_count <= 0:
                device_block_bytes.append(0)
                continue
            next_cursor = min(cursor + block_count, num_blocks)
            block_bytes = block_cumsum[next_cursor] - block_cumsum[cursor]
            device_block_bytes.append(block_bytes)
            cursor = next_cursor
=======
>>>>>>> 227c07d3

        partitions: List[Tuple[int, int, torch.device]] = []
        start_idx = 0
        for device, block_count in zip(self.devices, per_device_counts):
            if block_count <= 0 or start_idx >= num_blocks:
                continue
            end_idx = min(start_idx + block_count, num_blocks)
            for block in self.blocks[start_idx:end_idx]:
                block.to(device)
            partitions.append((start_idx, end_idx, device))
            start_idx = end_idx

        if not partitions:
            partitions.append((0, num_blocks, self.devices[0]))
            if per_device_counts:
                per_device_counts[0] = num_blocks
<<<<<<< HEAD
                if not device_block_bytes:
                    device_block_bytes.append(block_cumsum[num_blocks])
            if not device_block_bytes:
                device_block_bytes = [block_cumsum[num_blocks]]
        else:
            # Ensure the block byte accounting covers all devices, including those without partitions.
            if len(device_block_bytes) < len(self.devices):
                device_block_bytes.extend([0] * (len(self.devices) - len(device_block_bytes)))
=======
>>>>>>> 227c07d3

        self.pipeline_partitions = partitions
        self.output_device = partitions[-1][2]

<<<<<<< HEAD
        if len(self.devices) == 1:
            output_device_idx = 0
        else:
            output_payload = norm_bytes + head_bytes
            best_idx = 0
            best_max_load: Optional[int] = None
            best_load_with_output: Optional[int] = None

            for idx, base_load in enumerate(device_block_bytes):
                load_with_output = base_load + output_payload
                max_load = load_with_output
                for jdx, other_load in enumerate(device_block_bytes):
                    if jdx == idx:
                        continue
                    if other_load > max_load:
                        max_load = other_load
                if best_max_load is None or max_load < best_max_load:
                    best_max_load = max_load
                    best_load_with_output = load_with_output
                    best_idx = idx
                elif max_load == best_max_load:
                    if best_load_with_output is None or load_with_output < best_load_with_output:
                        best_load_with_output = load_with_output
                        best_idx = idx

            output_device_idx = best_idx

        self.output_device = self.devices[output_device_idx]

=======
>>>>>>> 227c07d3
        first_device = partitions[0][2]
        self.embed_tokens = self.embed_tokens.to(first_device)
        self.rotary_emb = self.rotary_emb.to(first_device)
        self.norm = self.norm.to(self.output_device)

        if self.config.tie_word_embeddings and len(self.devices) > 1:
            untied_head = nn.Linear(self.config.hidden_size, self.config.vocab_size, bias=False)
            untied_head.to(self.output_device)
            with torch.no_grad():
                untied_head.weight.copy_(self.embed_tokens.weight.to(self.output_device))
            self.lm_head = untied_head
            self.config.tie_word_embeddings = False
        else:
            self.lm_head = self.lm_head.to(self.output_device)

        print(f"Model distributed across {len(self.devices)} devices.")
        running = 0
        for idx, (block_count, device) in enumerate(zip(per_device_counts, self.devices)):
            if block_count <= 0:
                print(f"  Stage {idx}: no transformer blocks on {device}")
                continue
            start = running
            end = start + block_count
            running = end
            print(f"  Stage {idx}: layers {start}-{end - 1} on {device}")
<<<<<<< HEAD
        print(
            "  Final RMSNorm and LM head on "
            f"{self.output_device} (stage {output_device_idx})"
        )
=======
        print(f"  Final RMSNorm and LM head on {self.output_device}")
>>>>>>> 227c07d3

    def forward(
        self,
        input_ids: torch.LongTensor,
        attention_mask: Optional[torch.Tensor] = None,
        labels: Optional[torch.LongTensor] = None,
        position_ids: Optional[torch.LongTensor] = None,
    ) -> CausalLMOutput:
        batch_size, seq_length = input_ids.shape

        if self.pipeline_partitions:
            first_device = self.pipeline_partitions[0][2]
            if attention_mask is not None:
                attention_mask = attention_mask.to(first_device)

            hidden_states = self.embed_tokens(input_ids.to(first_device))
            cos, sin = self.rotary_emb(hidden_states, seq_length)

            for start, end, device in self.pipeline_partitions:
                if hidden_states.device != device:
                    hidden_states = hidden_states.to(device)
                rotary = (cos.to(device), sin.to(device))
                attn_mask = attention_mask.to(device) if attention_mask is not None else None

                for layer in self.blocks[start:end]:
                    if self.gradient_checkpointing and self.training:
                        hidden_states = torch.utils.checkpoint.checkpoint(
                            layer,
                            hidden_states,
                            rotary,
                            attn_mask,
                            use_reentrant=False,
                        )
                    else:
                        hidden_states = layer(hidden_states, rotary, attn_mask)

            hidden_states = hidden_states.to(self.output_device)
        else:
            device = self.embed_tokens.weight.device
            if attention_mask is not None:
                attention_mask = attention_mask.to(device)
            hidden_states = self.embed_tokens(input_ids.to(device))
            cos, sin = self.rotary_emb(hidden_states, seq_length)
            rotary = (cos, sin)

            for layer in self.blocks:
                if self.gradient_checkpointing and self.training:
                    hidden_states = torch.utils.checkpoint.checkpoint(
                        layer,
                        hidden_states,
                        rotary,
                        attention_mask,
                        use_reentrant=False,
                    )
                else:
                    hidden_states = layer(hidden_states, rotary, attention_mask)

        hidden_states = self.norm(hidden_states)
        logits = self.lm_head(hidden_states)

        loss = None
        if labels is not None:
            shift_logits = logits[..., :-1, :].contiguous()
            shift_labels = labels[..., 1:].contiguous()
            if shift_labels.device != shift_logits.device:
                shift_labels = shift_labels.to(shift_logits.device)
            loss = F.cross_entropy(
                shift_logits.view(-1, shift_logits.size(-1)),
                shift_labels.view(-1),
                ignore_index=-100,
            )

        return CausalLMOutput(logits=logits, loss=loss)

    @torch.no_grad()
    def generate(
        self,
        input_ids: torch.Tensor,
        max_length: int = 1024,
        temperature: float = 1.0,
        top_k: Optional[int] = None,
        top_p: Optional[float] = None,
        do_sample: bool = True,
    ) -> torch.Tensor:
        self.eval()
        device = self.pipeline_partitions[0][2] if self.pipeline_partitions else self.embed_tokens.weight.device
        input_ids = input_ids.to(device)
        while input_ids.shape[1] < max_length:
            chunk = input_ids[:, -self.config.max_position_embeddings :]
            outputs = self.forward(chunk)
            logits = outputs.logits[:, -1, :] / temperature

            if do_sample:
                if top_k is not None:
                    top_values, _ = torch.topk(logits, min(top_k, logits.size(-1)))
                    logits = logits.masked_fill(logits < top_values[:, [-1]], float("-inf"))
                if top_p is not None:
                    sorted_logits, sorted_indices = torch.sort(logits, descending=True)
                    cumulative_probs = torch.cumsum(F.softmax(sorted_logits, dim=-1), dim=-1)
                    sorted_indices_to_remove = cumulative_probs > top_p
                    sorted_indices_to_remove[..., 1:] = sorted_indices_to_remove[..., :-1].clone()
                    sorted_indices_to_remove[..., 0] = 0
                    indices_to_remove = sorted_indices_to_remove.scatter(1, sorted_indices, sorted_indices_to_remove)
                    logits = logits.masked_fill(indices_to_remove, float("-inf"))
                probs = F.softmax(logits, dim=-1)
                next_token = torch.multinomial(probs, num_samples=1)
            else:
                next_token = torch.argmax(logits, dim=-1, keepdim=True)

            input_ids = torch.cat([input_ids, next_token], dim=-1)
            if input_ids.shape[1] >= max_length:
                break
        return input_ids.to(device)


AutoConfig.register("argonne2", ArgonneConfig)
AutoModel.register(ArgonneConfig, ArgonneModel)
AutoModelForCausalLM.register(ArgonneConfig, ArgonneModel)

# Backwards compatibility exports
CausalSelfAttention = GroupedQueryAttention
MLP = SwiGLUMLP<|MERGE_RESOLUTION|>--- conflicted
+++ resolved
@@ -453,7 +453,6 @@
                     cut = max_cut
             per_device_counts[idx] = cut - prev_cut
             prev_cut = cut
-<<<<<<< HEAD
 
         device_block_bytes: List[int] = []
         cursor = 0
@@ -465,8 +464,6 @@
             block_bytes = block_cumsum[next_cursor] - block_cumsum[cursor]
             device_block_bytes.append(block_bytes)
             cursor = next_cursor
-=======
->>>>>>> 227c07d3
 
         partitions: List[Tuple[int, int, torch.device]] = []
         start_idx = 0
@@ -483,7 +480,6 @@
             partitions.append((0, num_blocks, self.devices[0]))
             if per_device_counts:
                 per_device_counts[0] = num_blocks
-<<<<<<< HEAD
                 if not device_block_bytes:
                     device_block_bytes.append(block_cumsum[num_blocks])
             if not device_block_bytes:
@@ -492,13 +488,10 @@
             # Ensure the block byte accounting covers all devices, including those without partitions.
             if len(device_block_bytes) < len(self.devices):
                 device_block_bytes.extend([0] * (len(self.devices) - len(device_block_bytes)))
-=======
->>>>>>> 227c07d3
 
         self.pipeline_partitions = partitions
         self.output_device = partitions[-1][2]
 
-<<<<<<< HEAD
         if len(self.devices) == 1:
             output_device_idx = 0
         else:
@@ -528,8 +521,6 @@
 
         self.output_device = self.devices[output_device_idx]
 
-=======
->>>>>>> 227c07d3
         first_device = partitions[0][2]
         self.embed_tokens = self.embed_tokens.to(first_device)
         self.rotary_emb = self.rotary_emb.to(first_device)
@@ -555,14 +546,10 @@
             end = start + block_count
             running = end
             print(f"  Stage {idx}: layers {start}-{end - 1} on {device}")
-<<<<<<< HEAD
         print(
             "  Final RMSNorm and LM head on "
             f"{self.output_device} (stage {output_device_idx})"
         )
-=======
-        print(f"  Final RMSNorm and LM head on {self.output_device}")
->>>>>>> 227c07d3
 
     def forward(
         self,
